--- conflicted
+++ resolved
@@ -2,12 +2,7 @@
 
 on:
   push:
-<<<<<<< HEAD
-    branches:
-      - main
-=======
     branches: [main]
->>>>>>> 95ff0b7e
 
 jobs:
   test-changelog:
@@ -17,7 +12,6 @@
         with:
           fetch-depth: 0
 
-<<<<<<< HEAD
       - name: Install dependencies (mock)
         run: |
           echo "Setting up Node.js environment"
@@ -73,41 +67,4 @@
           git log -n 10 --pretty=format:"%h %s"
           echo -e "\nConventional commits since latest tag:"
           latest_tag=$(git describe --tags --abbrev=0 2>/dev/null || echo "HEAD~10")
-          git log $latest_tag..HEAD --pretty=format:"%h %s" | grep -E '^[a-f0-9]+ (feat|fix|docs|style|refactor|perf|test|build|ci|chore|revert)(\([a-z-]+\))?: .+' || echo "No conventional commits found"
-=======
-      - name: Install dependencies
-        run: |
-          echo "Installing dependencies..."
-
-      - name: Create test version file
-        run: |
-          echo '{"version": "0.0.0"}' > test-version.json
-
-      - name: Check conventional commits for release
-        id: changelog
-        uses: TriPSs/conventional-changelog-action@v3
-        with:
-          github-token: ${{ secrets.github_token }}
-          output-file: "TEST_CHANGELOG.md"
-          skip-version-file: false
-          skip-on-empty: false
-          skip-commit: true
-          version-file: "./test-version.json"
-          git-branch: ${{ github.ref_name }}
-          skip-tag: true
-
-      - name: Display results
-        run: |
-          echo "Should release? ${{ steps.changelog.outputs.skipped == 'false' }}"
-          echo "New version: ${{ steps.changelog.outputs.version }}"
-          echo "Changelog contents:"
-          cat TEST_CHANGELOG.md
-
-      - name: Debug commit history
-        run: |
-          echo "Last 10 commits:"
-          git log -n 10 --oneline
-          echo ""
-          echo "Conventional commits since latest tag:"
-          git log $(git describe --tags --abbrev=0)..HEAD --oneline
->>>>>>> 95ff0b7e
+          git log $latest_tag..HEAD --pretty=format:"%h %s" | grep -E '^[a-f0-9]+ (feat|fix|docs|style|refactor|perf|test|build|ci|chore|revert)(\([a-z-]+\))?: .+' || echo "No conventional commits found"